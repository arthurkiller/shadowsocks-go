package main

import (
	"bytes"
	"encoding/binary"
	"errors"
	"flag"
	"fmt"
	"io"
	"net"
	"os"
	"os/signal"
	"strconv"
	"sync"
	"syscall"
	"time"

	"go.uber.org/zap"

	"github.com/shadowsocks/shadowsocks-go/encrypt"
	ss "github.com/shadowsocks/shadowsocks-go/shadowsocks"
)

var (
	ErrAddrType          = errors.New("socks addr type not supported")
	ErrVer               = errors.New("socks version not supported")
	ErrMethod            = errors.New("socks only support 1 method now")
	ErrAuthExtraData     = errors.New("socks authentication get extra data")
	ErrReqExtraData      = errors.New("socks request get extra data")
	ErrBadHandshake      = errors.New("error bad handshake in socks5")
	ErrCmd               = errors.New("socks command not supported")
	ErrServerInfoIllegal = errors.New("shadowsocks server address illegal or server port illegal")
	ErrInvalidArguments  = errors.New("arguments illegal")
	ErrInvalidPassword   = errors.New("password illegal")
	ErrReadUnexpectEOF   = errors.New("unexpect EOF occoured")
	ErrConvertTCPConn    = errors.New("error in convert into tcp connection")
)

const (
	UDPMaxSize = 65507 // max udp packet size

	idVer     = 0 // socks version index
	idNmethod = 1
	idCmd     = 1
	idFrag    = 3 // UDP client request for FRAG
	idType    = 3 // address type index
	idIP0     = 4 // ip addres start index
	idDmLen   = 4 // domain address length index
	idDm0     = 5 // domain address start index

	socksVer5             = 0x05 // socks5 version
	socksCmdConnect       = 0x01 // socks5 connection command connect
	socksCmdUDPAssocation = 0x03 // socks5 connection command UDP association
	typeIPv4              = 0x01 // type is ipv4 address
	typeDm                = 0x03 // type is domain address
	typeIPv6              = 0x04 // type is ipv6 address

	lenIPv4   = 3 + 1 + net.IPv4len + 2 // 3(ver+cmd+rsv) + 1addrType + ipv4 + 2port
	lenIPv6   = 3 + 1 + net.IPv6len + 2 // 3(ver+cmd+rsv) + 1addrType + ipv6 + 2port
	lenDmBase = 3 + 1 + 1 + 2           // 3 + 1addrType + 1addrLen + 2port, plus addrLen
)

// natinfo keep the udp nat info for each socks5 association pair
type natTableInfo struct {
	ClientBindPort int
	ServerBindPort int
	ServerPacketln net.PacketConn
	SSPacketln     *ss.SecurePacketConn
}

// NatTable keept the connection both client and server side, for route
type natTable map[string]*natTableInfo

var (
	// HandShakeTimeout give out the socks5 handshake time out
	HandShakeTimeout = 15
	// ErrNilCipher illegal cipher
	ErrNilCipher = errors.New("error nil cipher")
	// NatInfo used to locate the natTable from server port
	NatInfo map[int]natTable = make(map[int]natTable)
)

// handle the accepted connection ad socks5
// NOTICE the ss-local wont require any authentication and return 0x05 0x00 to client
// intend for no auth required
func handShake(conn net.Conn) (cmdtype int, err error) {
	var n int
	// version identification and method selection message in theory can have
	// at most 255 methods, plus version and nmethod field in total 258 bytes
	// the current rfc defines only 3 authentication methods (plus 2 reserved),
	// so it won't be such long in practice
	buf := make([]byte, 258)

	// set the handshake timeout
	conn.SetDeadline(time.Now().Add(time.Second * time.Duration(HandShakeTimeout)))

	// make sure we get the nmethod field
	//if n, err = io.ReadAtLeast(conn, buf, idNmethod+1); err != nil {
	//	if n == 0 {
	//		return
	//	}
	//}

	if n, err = io.ReadAtLeast(conn, buf, idNmethod+1); err != nil {
		if err != io.EOF {
			return -1, err
		}
		if n == 0 {
			conn.Write([]byte{socksVer5, 0xff})
			return -1, ErrBadHandshake
		}
	}

	// check the version
	if buf[idVer] != socksVer5 {
		return -1, ErrVer
	}

	//nmethods: The NMETHODS field contains the number of method identifier
	// octets that appear in the METHODS field.
	nmethod := int(buf[idNmethod])
	msgLen := nmethod + 2 // ver + nmethod = 2
	if n == msgLen {
		// handshake done, normal case
		// do nothing
		// send confirmation
	} else if n < msgLen { // has more methods to read, rare case
		if _, err = io.ReadFull(conn, buf[n:msgLen]); err != nil {
			return
		}
	} else {
		// tell client reset connection
		// should not get extra data
		conn.Write([]byte{socksVer5, 0xff})
		return -1, ErrAuthExtraData
	}

	// send confirmation: version 5, no authentication required
	_, err = conn.Write([]byte{socksVer5, 0x00})
	if err != nil {
		ss.Logger.Error("error in socks5 request ack", zap.Error(err))
		return -1, err
	}

	bufrq := make([]byte, 3)
	if n, err = conn.Read(bufrq); err != nil || n < 3 {
		ss.Logger.Error("error in get request", zap.Error(err))
		return -1, err
	}
	return int(bufrq[idCmd]), nil
}

// getRequest return the socks5 request from the client
// return the type+addr+port as rawaddr as the request payload
func getRequest(conn net.Conn) (rawaddr []byte, err error) {
	var n int
	// refer to getRequest in server.go for why set buffer size to 263
	buf := make([]byte, 263)

	// [ver* cmd* resv* type dmlen]
	// first of all we read the socks5 request
	// read till we get possible domain length
	if n, err = io.ReadAtLeast(conn, buf[3:], idDm0); err != nil {
		if err != io.EOF {
			return
		}
		if n == 0 {
			err = ErrReqExtraData
			return
		}
	}

	// cause we have read the first 3 byte (ver cmd reserve), the offset shoule be add here
	// first 3 byte is meaningless
	n += 3

	reqLen := -1
	switch buf[idType] & 0xff {
	case typeIPv4:
		reqLen = lenIPv4
	case typeIPv6:
		reqLen = lenIPv6
	case typeDm:
		reqLen = int(buf[idDmLen]) + lenDmBase
	default:
		err = ErrAddrType
		return
	}

	if n == reqLen {
		// common case cause we have read all the info (host + port), do nothing
	} else if n < reqLen { // rare case
		ss.Logger.Warn("error in read the request arddr, less than expect", zap.Int("recv", n), zap.Int("req", reqLen))
		if _, err = io.ReadFull(conn, buf[n:reqLen]); err != nil {
			if err != io.EOF {
				return
			}
			if n == 0 {
				err = ErrReqExtraData
				return
			}
		}
	} else {
		err = ErrReqExtraData
		return
	}

	// only contain the type + host + port
	rawaddr = buf[idType:n]

	var host string
	switch buf[idType] {
	case typeIPv4:
		host = net.IP(buf[idIP0 : idIP0+net.IPv4len]).String()
	case typeIPv6:
		host = net.IP(buf[idIP0 : idIP0+net.IPv6len]).String()
	case typeDm:
		host = string(buf[idDm0 : idDm0+buf[idDmLen]])
	}
	port := binary.BigEndian.Uint16(buf[reqLen-2 : reqLen])
	host = net.JoinHostPort(host, strconv.Itoa(int(port)))

	ss.Logger.Debug("get request addr", zap.String("host", host))
	return rawaddr, nil
}

// UDP request will associate the address pair for socks5 client & server communication
// this implementation will not support the UDP fregements
func udpAssociate(conn net.Conn) (int, int, net.PacketConn, error) {
	// return (clientbindport, serverbindport, serverlisten, error)

	// refer to getRequest in server.go for why set buffer size to 263
	buf := make([]byte, 259)
	var n int
	var err error

	// first of all we read the socks5 request
	// read till we get possible domain length
	if n, err = io.ReadAtLeast(conn, buf, lenIPv4-3); err != nil {
		return -1, -1, nil, err
	}

	// check version and cmd
	if buf[idVer]&0xff != socksVer5 {
		err = ErrVer
		ss.Logger.Error("[UDP] error in udp association socks version", zap.Error(err))
		return -1, -1, nil, err
	}
	if buf[idCmd]&0xff != socksCmdUDPAssocation {
		err = ErrCmd
		ss.Logger.Error("[UDP] error in udp association association skiped", zap.Error(err))
		return -1, -1, nil, err
	}

	// UDP assocation only allow the ip type bind for the socks server
	// TODO should combine the both udp and tcp handshake together
	// TODO IPV4 + IPV6, need the ipv6 support
	if buf[idType-3]&0xff != typeIPv4 {
		err = ErrAddrType
		ss.Logger.Error("[UDP] error in udp association address not supported",
			zap.Int16("ATYPE", int16(buf[idType])), zap.Error(err))
		return -1, -1, nil, err
	}

	if n == lenIPv4-3 {
		// common case cause we have read all the info (host + port), do nothing
	} else if n < lenIPv4-3 { // rare case
		ss.Logger.Warn("[UDP] error in read the request arddr, less than expect")
		if _, err = io.ReadFull(conn, buf[n:lenIPv4]); err != nil {
			return -1, -1, nil, err
		}
	} else {
		err = ErrReqExtraData
		ss.Logger.Error("[UDP] error in udp association read field", zap.Error(err))
		return -1, -1, nil, err
	}

	// now get the ip and port from the request which indecate the port that socks5
	// client will use to contect with socks5 server
	var clietnBindPort int16
	rawClientBindPort := bytes.NewBuffer(buf[lenIPv4-5 : lenIPv4-3])
	err = binary.Read(rawClientBindPort, binary.BigEndian, &clietnBindPort)
	if err != nil {
		ss.Logger.Error("[UDP] error in read client bind port", zap.Error(err))
		return -1, -1, nil, err
	}

	// now we'd generate a server bind address used only communication with
	// client bind address and replay to the client
	serverBindListen, err := net.ListenPacket("udp", "")
	if err != nil {
		// optional reply
		// 05 01 00 ... for generate ip field
		ss.Logger.Error("[UDP] error in start listen udp for client udp association", zap.Error(err))
		return -1, -1, nil, err
	}

	serverBindAddr, err := net.ResolveUDPAddr("udp", serverBindListen.LocalAddr().String())
	replay := []byte{0x05, 0x00, 0x00, 0x01} // header of server relpy association
	rawServerBindAddr := bytes.NewBuffer([]byte{0x0, 0x0, 0x0, 0x0})
	if err = binary.Write(rawServerBindAddr, binary.BigEndian, int16(serverBindAddr.Port)); err != nil {
		ss.Logger.Error("[UDP] error in combine address to reply", zap.Error(err))
		return -1, -1, nil, err
	}
	replay = append(replay, rawServerBindAddr.Bytes()[:6]...)
	if _, err = conn.Write(replay); err != nil {
		ss.Logger.Error("[UDP] error in reply for client association", zap.Error(err))
		return -1, -1, nil, err
	}

	// keep the tcp connection alive until the socks5 should be closed
	conn.(*net.TCPConn).SetKeepAlive(true)

	return int(clietnBindPort), serverBindAddr.Port, serverBindListen, nil
}

type ServerCipher struct {
	server string
	cipher *encrypt.Cipher
}

// prepare the infomation for connection to the servers set in the config
func prepareToConnect(c *ss.Config) (map[string]*encrypt.Cipher, error) {
	// connect to server will establish all the server connection with given server address and port
	cips := make(map[string]*encrypt.Cipher, len(c.GetServerArray()))

	if c.Server != "" && c.ServerPort != "" {
		ss := c.Server + ":" + c.ServerPort
		cipher, err := encrypt.NewCipher(c.Method, c.Password)
		if err != nil {
			return nil, err
		}
		cips[ss] = cipher
	}

	for server, passwd := range c.ServerPassword {
		cipher, err := encrypt.NewCipher(c.Method, passwd)
		if err != nil {
			return nil, err
		}
		cips[server] = cipher
	}
	return cips, nil
}

// dial the server establish the ss connection
func connectToServer(addr string, ciph *encrypt.Cipher, timeout int) (*ss.SecureConn, error) {
	if ciph == nil {
		return nil, ErrNilCipher
	}
	nc, err := net.Dial("tcp", addr)
	if err != nil {
		return nil, err
	}

	tcpConn, ok := nc.(*net.TCPConn)
	if !ok {
		return nil, ErrConvertTCPConn
	}

	conn := ss.NewSecureConn(tcpConn, ciph.Copy(), timeout)
	ss.Logger.Debug("ss local connecting to server with TCP", zap.String("server", addr), zap.Int("timeout", timeout))
	return conn, nil
}

// dial the server establish the ss connection
func connectToServerUDP(ciph *encrypt.Cipher, timeout int) (*ss.SecurePacketConn, error) {
	if ciph == nil {
		return nil, ErrNilCipher
	}

	sconn, err := ss.ListenPacket("udp", "", ciph.Copy(), timeout)
	if err != nil {
		return nil, err
	}
	ss.Logger.Debug("ss local connecting to server with UDP", zap.Int("timeout", timeout))
	return sconn, nil
}

// handle the local socks5 connection and request remote server
func handleConnection(server string, conn net.Conn, timeout int) {
	ss.Logger.Debug("handle socks5 connect", zap.Stringer("source", conn.LocalAddr()), zap.Stringer("remote", conn.RemoteAddr()))
	var err error

	// After handshake ss will read the requset fron client to establish the proxy connection
	// target is the socks5 request addr+port
	target, err := getRequest(conn)
	if err != nil {
		ss.Logger.Error("error in getting socks5 request", zap.Error(err))
		return
	}

	// Sending connection established message immediately to client.
	// This cost some round trip time for creating socks connection with the client.
	// But if connection failed, the client will get connection reset error.
	//
	// Notice that the server response bind addr & port could be ignore by the socks5 client
	// 0x00 0x00 0x00 0x00 0x00 0x00 is meaning less for bind addr block.
	_, err = conn.Write([]byte{0x05, 0x00, 0x00, 0x01, 0x00, 0x00, 0x00, 0x00, 0x00, 0x00})
	if err != nil {
		ss.Logger.Error("send connection confirmation", zap.Error(err))
		return
	}

	// after socks5 hand shake, we'd get a ss server connection
	// cipher should be copied pass

	ssconn, err := connectToServer(server, ciphers[server], timeout)
	if err != nil {
		ss.Logger.Error("erro in connect to ss server", zap.String("server", server), zap.Error(err))
		return
	}

	if _, err := ssconn.Write(target); err != nil {
		ss.Logger.Error("request ss remote failed", zap.Stringer("serverlocal", ssconn.LocalAddr()),
			zap.Stringer("serverremote", ssconn.RemoteAddr()), zap.ByteString("target", target))
		return
	}

	// do the pipe between clicnet & server
	wg := sync.WaitGroup{}
	wg.Add(1)

	tcpConn, ok := conn.(*net.TCPConn)
	if !ok {
		ss.Logger.Error("error in pipthen close", zap.Error(ErrConvertTCPConn))
	}

	go ss.PipeThenClose(tcpConn, ssconn, timeout, func() {
		wg.Done()
	})
	ss.PipeThenClose(ssconn, tcpConn, timeout, func() {
	})
	wg.Wait()

	ssconn.Close()
	conn.Close()

	//defer conn.Close()
	//defer ssconn.Close()

	ss.Logger.Debug("closed server connection", zap.String("conn info", fmt.Sprintf("incoming conn: %v <---> %v\t\t outting conn: %v <---> %v", conn.LocalAddr().String(), conn.RemoteAddr().String(), ssconn.LocalAddr().String(), ssconn.RemoteAddr().String())))
	return
}

// handle the local socks5 connection and request remote server
func handleUDPConnection(server string, conn net.Conn, timeout int) {
	ss.Logger.Debug("handle socks5 connect", zap.Stringer("source", conn.LocalAddr()),
		zap.Stringer("remote", conn.RemoteAddr()))
	var err error
	var closed bool
	defer func() {
		if !closed {
			conn.Close()
		}
	}()

	// resolve udp address
	serverUDPaddr, err := net.ResolveUDPAddr("udp", server)
	if err != nil {
		ss.Logger.Error("error in resolve server address into udp", zap.Error(err))
		return
	}

	// After handshake ss will read the requset fron client to establish the proxy connection
	// target is the socks5 request addr+port
	clientPort, serverPort, serverListener, err := udpAssociate(conn)
	if err != nil {
		ss.Logger.Error("error in getting socks5 request", zap.Error(err))
		return
	}
	// TODO FIXME
	clientAddr, err := net.ResolveUDPAddr("udp", ":"+strconv.Itoa(clientPort))
	if err != nil {
		ss.Logger.Error("[UDP]error in resulove client bind address")
		return
	}
	ss.Logger.Debug("[UDP] after udp associate", zap.Int("cliBindPort", clientPort), zap.Int("servBindPort", serverPort))

	// gen ss packet connection via server listener
	ssPacketConn := ss.NewSecurePacketConn(serverListener, ciphers[server].Copy(), timeout)

	// FIXME need to close this goroutine
	go func() {
		readBuf := make([]byte, UDPMaxSize)
		for {
			// read from the ss packet connection and decrypted
			n, _, err := ssPacketConn.ReadFrom(readBuf)
			if err != nil {
				continue
				// return??
			}

			// resolve the request header, trim it and backward
			_, length, err := ss.GetUDPRequest(readBuf)
			if err != nil {
				//handle error
			}

			// backward the payload(without address header) to the client bind udp client
			_, err = serverListener.WriteTo(readBuf[length:n], clientAddr)
			if err != nil {
				return
			}
		}

		// TODO correct here?
		defer serverListener.Close()
		defer ssPacketConn.Close()
	}()

	cliReq := make([]byte, UDPMaxSize)
	for {
		// TODO FIXME need to determine when close the TCP connection
		// server read the first packet from associated address, get the client destination address
		// ss-local will not support the fragments about udp, we will forward and log a WARNING
		// if the FRAG is not 0
		n, raddr, err := serverListener.ReadFrom(cliReq)
		if err != nil {
			ss.Logger.Error("[UDP] error in read packet from client UDP", zap.Error(err))
			return
		}
		cliReq = cliReq[:n]
		getAddr, err := net.ResolveUDPAddr("udp", raddr.String())
		if getAddr.Port != clientPort {
			ss.Logger.Warn("[UDP] read a illegal source packet, droped")
			continue
		}

		// if frag != 0 should get a warning
		if cliReq[idFrag]&0xff != 0x00 {
			ss.Logger.Warn("[UDP] warrning get the fragnent packet")
		}

		// here we get the request need to encrypte and forward to ss remote
		// write them into the Nat table
		var reqAddrLen int
		switch cliReq[idType] & 0xff {
		case typeIPv4:
			reqAddrLen = lenIPv4
		case typeIPv6:
			reqAddrLen = lenIPv6
		case typeDm:
			reqAddrLen = lenDmBase + int(cliReq[idType+1])
		}
		var rawData []byte = cliReq[idType:reqAddrLen]
		if _, ok := NatInfo[serverPort]; !ok {
			NatInfo[serverPort] = make(natTable)
		}
		NatInfo[serverPort][string(rawData)] = &natTableInfo{clientPort, serverPort, serverListener, ssPacketConn}

		// write to the ss-remote, this data will be encrypted with the choosen server
		_, err = ssPacketConn.WriteTo(cliReq[idType:], serverUDPaddr)
		if err != nil {
			ss.Logger.Error("[UDP]write to server error", zap.Stringer("ss-local", ssPacketConn.LocalAddr()),
				zap.String("server", server), zap.Error(err))
			continue
		}
	}

	closed = true
	ss.Logger.Debug("closed server connection", zap.Stringer("ss-local", ssPacketConn.LocalAddr()), zap.String("server", server))
	return
}

var ciphers map[string]*encrypt.Cipher

func run(config *ss.Config) {
	laddr := net.JoinHostPort(config.Local, strconv.Itoa(config.LocalPort))
	ln, err := net.Listen("tcp", laddr)
	if err != nil {
		ss.Logger.Fatal("error in shadwsocks local server listen", zap.Error(err))
	}
	ss.Logger.Info("starting local socks5 server", zap.String("listenAddr", laddr))

	// prepare connect to the server ciphers
	cps, err := prepareToConnect(config)
	if err != nil {
		ss.Logger.Fatal("error in shadwsocks local server prepaer the cipher", zap.Error(err))
	}

	ciphers = cps

	servers := config.GetServerArray()
	ports := config.GetServerPortArray()
	for i, _ := range servers {
		servers[i] = net.JoinHostPort(servers[i], ports[i])
	}

<<<<<<< HEAD
	// multi server mode
	// FIXME need to be tested
	var get_server func() string = config.GetServer
	switch config.MultiServerMode {
	case "fastest":
		go func() {
			for {
				config.Detect()
				time.Sleep(time.Hour * 1)
			}
		}()
	case "round-over":
		get_server = config.GetServerRoundOver
	}
	var server string
=======
	// TODO TBD we need a strategy auto ping each server
	// and sort to choose the best server in use
	// this should be done in background every hours
	// go detectServer()
>>>>>>> 0735cf61

	// main loop for socks5 accept incoming request
	for {
		server = get_server()
		conn, err := ln.Accept()
		if err != nil {
			ss.Logger.Error("error in local server accept socks5", zap.Error(err))
		}

		// Hand shake happened when accept the socks5 negotiation request
		// ss local will accept the negotiation or ask client to reset the connection when unexpect error occours
		cmd, err := handShake(conn)
		if err != nil {
			if err == ErrBadHandshake {
				ss.Logger.Warn("error in socks5 handShake", zap.Stringer("socks5client", conn.LocalAddr()), zap.Error(err))
				conn.Close()
				continue
			}
			ss.Logger.Error("error in socks5 handShake", zap.Stringer("socks5client", conn.LocalAddr()), zap.Error(err))
			return
		}

		switch cmd {
		case socksCmdConnect:
			// in tcp module
			go handleConnection(server, conn, config.Timeout)
		case socksCmdUDPAssocation:
			// in udp module
			go handleUDPConnection(server, conn, config.Timeout)
		default:
			ss.Logger.Error("error in Socks5 dital request read command, ", zap.Int("command", cmd))
			return
		}
	}
}

func waitSignal() {
	var sigChan = make(chan os.Signal, 1)
	signal.Notify(sigChan, syscall.SIGQUIT, syscall.SIGTERM, syscall.SIGINT, syscall.SIGHUP)
	for {
		s := <-sigChan
		switch s {
		case syscall.SIGHUP:
			ss.Logger.Warn("receive the KILL -HUP rebooting")
			fallthrough
			// TODO add the reboot for the ss local
		case syscall.SIGQUIT, syscall.SIGTERM, syscall.SIGINT:
			ss.Logger.Info("Caught signal , shuting down", zap.Stringer("signal", s))
			os.Exit(0)
		default:
			ss.Logger.Error("Caught meaning lease signal", zap.Stringer("signal", s))
		}
	}
}

func checkConfig(config *ss.Config) error {
	// server addr port
	// passwd
	// local port
	if config.Local == "" || config.LocalPort < 0 {
		return ErrServerInfoIllegal
	}

	if config.ServerPassword == nil {
		if config.Server == "" || config.ServerPort == "" {
			return ErrInvalidPassword
		}

		if config.Password == "" {
			return ErrInvalidPassword
		}
	}

	hasPort := func(s string) bool {
		_, port, err := net.SplitHostPort(s)
		if err != nil {
			return false
		}
		return port != ""
	}

	for addr, pwd := range config.ServerPassword {
		if !hasPort(addr) {
			delete(config.ServerPassword, addr)
		}
		if pwd == "" {
			ss.Logger.Fatal("Failed generating ciphers", zap.String("address", addr))
		}
	}

	return nil
}

// main locical about the local server
func main() {
<<<<<<< HEAD
	var configFile, ServerAddr, LocalAddr, Password, Method, MultiServerMode string
=======
	var configFile, ServerAddr, Password, Method string
	var LocalAddr string
>>>>>>> 0735cf61
	var ServerPort, Timeout, LocalPort int
	var printVer bool
	var config *ss.Config
	var err error

	flag.BoolVar(&printVer, "v", false, "print version")
	flag.StringVar(&configFile, "config", "", "specify config file")
	flag.StringVar(&LocalAddr, "addr", "127.0.0.1", "local socks5 proxy serve address")
	flag.IntVar(&LocalPort, "port", 1085, "local socks5 proxy port")
	flag.StringVar(&ServerAddr, "saddr", "", "server address")
	flag.IntVar(&ServerPort, "sport", 0, "server port")
<<<<<<< HEAD
	flag.StringVar(&Password, "k", "", "server password")
	flag.IntVar(&Timeout, "t", 300, "timeout in seconds")
	flag.StringVar(&Method, "m", "aes-256-cfb", "encryption method, default: aes-256-cfb. end with -auth mean enable OTA")
	flag.StringVar(&ss.Level, "l", "info", "given the logger level for ss to logout info, can be set in debug info warn error panic")
	flag.BoolVar(&UDP, "u", false, "use the udp to serve")
	flag.StringVar(&MultiServerMode, "multiserver", "fastest", "3 modes for shadowsocks local detect ss server: \n\t\tfastest: get fastest server to request\n\t\tround-over: get round over server to request\n\t\tdissable: only request for first server")
=======
	flag.StringVar(&Password, "passwd", "", "server password")
	flag.IntVar(&Timeout, "timeout", 300, "timeout in seconds")
	flag.StringVar(&Method, "method", "aes-256-cfb", "encryption method, default: aes-256-cfb. end with -auth mean enable OTA")
	flag.StringVar(&ss.Level, "level", "info", "given the logger level for ss to logout info, can be set in debug info warn error panic")
>>>>>>> 0735cf61

	// show the help info when parse flags failed
	flag.Parse()
	if !flag.Parsed() {
		flag.Usage()
		os.Exit(0)
	}
	if printVer {
		ss.PrintVersion()
		os.Exit(0)
	}

	// init the logger
	ss.SetLogger()

	// set the options for the config new
	var opts []ss.ConfOption

	// choose the encrypt method then check
	if Method == "" {
		Method = "aes-256-cfb"
		opts = append(opts, ss.WithEncryptMethod("aes-256-cfb"))
	}

	if err = encrypt.CheckCipherMethod(Method); err != nil {
		ss.Logger.Fatal("error in check the cipher method", zap.String("method", Method), zap.Error(err))
	}
	opts = append(opts, ss.WithEncryptMethod(Method))

	if ServerAddr != "" {
		opts = append(opts, ss.WithServer(ServerAddr))
	}
	if ServerPort > 0 {
		opts = append(opts, ss.WithServerPort(strconv.Itoa(ServerPort)))
	}
	if Password != "" {
		opts = append(opts, ss.WithPassword(Password))
	}
	if LocalAddr != "" {
		opts = append(opts, ss.WithLocalAddr(LocalAddr))
	}
	if LocalPort != 0 {
		opts = append(opts, ss.WithLocalPort(LocalPort))
	}
	opts = append(opts, ss.WithMultiServerMode(MultiServerMode))

	config = ss.NewConfig(opts...)

	// parse the config from the config file
	if configFile != "" {
		if config, err = ss.ParseConfig(configFile); err != nil {
			ss.Logger.Fatal("error in read the config file", zap.String("config file", configFile), zap.Error(err))
		}
	}

	// check the config
	if err = checkConfig(config); err != nil {
		ss.Logger.Fatal("error in check the config for the local shadowsocks server", zap.Error(err))
	}

	ss.Logger.Debug("show the ss config", zap.Stringer("config", config))
	// start the socks5 server
	go run(config)

	waitSignal()
}<|MERGE_RESOLUTION|>--- conflicted
+++ resolved
@@ -587,7 +587,6 @@
 		servers[i] = net.JoinHostPort(servers[i], ports[i])
 	}
 
-<<<<<<< HEAD
 	// multi server mode
 	// FIXME need to be tested
 	var get_server func() string = config.GetServer
@@ -603,13 +602,6 @@
 		get_server = config.GetServerRoundOver
 	}
 	var server string
-=======
-	// TODO TBD we need a strategy auto ping each server
-	// and sort to choose the best server in use
-	// this should be done in background every hours
-	// go detectServer()
->>>>>>> 0735cf61
-
 	// main loop for socks5 accept incoming request
 	for {
 		server = get_server()
@@ -704,14 +696,9 @@
 
 // main locical about the local server
 func main() {
-<<<<<<< HEAD
 	var configFile, ServerAddr, LocalAddr, Password, Method, MultiServerMode string
-=======
-	var configFile, ServerAddr, Password, Method string
-	var LocalAddr string
->>>>>>> 0735cf61
 	var ServerPort, Timeout, LocalPort int
-	var printVer bool
+	var printVer, UDP bool
 	var config *ss.Config
 	var err error
 
@@ -721,19 +708,12 @@
 	flag.IntVar(&LocalPort, "port", 1085, "local socks5 proxy port")
 	flag.StringVar(&ServerAddr, "saddr", "", "server address")
 	flag.IntVar(&ServerPort, "sport", 0, "server port")
-<<<<<<< HEAD
-	flag.StringVar(&Password, "k", "", "server password")
-	flag.IntVar(&Timeout, "t", 300, "timeout in seconds")
-	flag.StringVar(&Method, "m", "aes-256-cfb", "encryption method, default: aes-256-cfb. end with -auth mean enable OTA")
-	flag.StringVar(&ss.Level, "l", "info", "given the logger level for ss to logout info, can be set in debug info warn error panic")
 	flag.BoolVar(&UDP, "u", false, "use the udp to serve")
 	flag.StringVar(&MultiServerMode, "multiserver", "fastest", "3 modes for shadowsocks local detect ss server: \n\t\tfastest: get fastest server to request\n\t\tround-over: get round over server to request\n\t\tdissable: only request for first server")
-=======
 	flag.StringVar(&Password, "passwd", "", "server password")
 	flag.IntVar(&Timeout, "timeout", 300, "timeout in seconds")
 	flag.StringVar(&Method, "method", "aes-256-cfb", "encryption method, default: aes-256-cfb. end with -auth mean enable OTA")
 	flag.StringVar(&ss.Level, "level", "info", "given the logger level for ss to logout info, can be set in debug info warn error panic")
->>>>>>> 0735cf61
 
 	// show the help info when parse flags failed
 	flag.Parse()
