--- conflicted
+++ resolved
@@ -26,7 +26,6 @@
 var rollingIndex int = 0
 
 type Config struct {
-<<<<<<< HEAD
 	Server          string `json:"server_addr"`     // shadowsocks remote Server address, for multi server split them with comma
 	ServerPort      string `json:"server_port"`     // shadowsocks remote Server port, split with comma when multi user is enabled
 	Local           string `json:"local_addr"`      // shadowsocks local socks5 Server address
@@ -35,15 +34,6 @@
 	Method          string `json:"method"`          // encryption method for ss local & ss server communication
 	Timeout         int    `json:"timeout"`         // shadowsocks connection timeout
 	MultiServerMode string `json:"MultiServerMode"` // shadowsocks client multi-server access mode: fastest,round-over,dissable
-=======
-	Server     string `json:"server_addr"` // shadowsocks remote Server address
-	ServerPort string `json:"server_port"` // shadowsocks remote Server port
-	Local      string `json:"local_addr"`  // shadowsocks local socks5 Server address
-	LocalPort  int    `json:"local_port"`  // shadowsocks local socks5 Server port
-	Password   string `json:"password"`    // shadowsocks remote server password, for multi server password should plase in order and split eith comma
-	Method     string `json:"method"`      // encryption method for ss local & ss server communication
-	Timeout    int    `json:"timeout"`     // shadowsocks conversation timeout limit
->>>>>>> 0735cf61
 
 	// following options are only used by server
 	PortPassword map[string]string `json:"port_password"` // shadowsocks mutli user password
@@ -203,20 +193,9 @@
 		sport = ":" + c.ServerPort
 	}
 
-<<<<<<< HEAD
-	if c.PortPassword != nil {
-		return
-	}
-	// check and set for the ss remote server config
-	if len(serverports) > 0 && len(passwds) > 0 {
-		if len(servers) != len(passwds) {
-			Logger.Fatal("error in proces the config file, Invalid config")
-		}
-		for i, port := range serverports {
-			addr := ":" + port
-			c.PortPassword[addr] = passwds[i]
-		}
-	}
+	addr := c.Server + c.ServerPort
+	c.ServerPassword[addr] = c.Password
+	c.PortPassword[sport] = c.Password
 }
 
 func (c *Config) GetServer() string {
@@ -274,9 +253,4 @@
 	c.Server = sortedserver
 
 	Logger.Info("Detecting the server delay and sort the server in ascend", zap.String("servers", sortedserver))
-=======
-	addr := c.Server + c.ServerPort
-	c.ServerPassword[addr] = c.Password
-	c.PortPassword[sport] = c.Password
->>>>>>> 0735cf61
 }